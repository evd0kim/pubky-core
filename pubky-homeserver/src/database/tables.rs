--- conflicted
+++ resolved
@@ -9,18 +9,13 @@
 use blobs::{BlobsTable, BLOBS_TABLE};
 use entries::{EntriesTable, ENTRIES_TABLE};
 
-<<<<<<< HEAD
 use self::{
+    events::{EventsTable, EVENTS_TABLE},
     sessions::{SessionsTable, SESSIONS_TABLE},
     users::{UsersTable, USERS_TABLE},
 };
 
-pub const TABLES_COUNT: u32 = 4;
-=======
-use self::events::{EventsTable, EVENTS_TABLE};
-
 pub const TABLES_COUNT: u32 = 5;
->>>>>>> 9131cefd
 
 #[derive(Debug, Clone)]
 pub struct Tables {
